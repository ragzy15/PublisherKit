//
//  Reduce.swift
//  PublisherKit
//
//  Created by Raghav Ahuja on 08/02/20.
//

extension Publishers {
    
    /// A publisher that applies a closure to all received elements and produces an accumulated value when the upstream publisher finishes.
    public struct Reduce<Upstream: Publisher, Output>: Publisher {
        
        public typealias Failure = Upstream.Failure
        
        /// The publisher from which this publisher receives elements.
        public let upstream: Upstream
        
        /// The initial value provided on the first invocation of the closure.
        public let initial: Output
        
        /// A closure that takes the previously-accumulated value and the next element from the upstream publisher to produce a new value.
        public let nextPartialResult: (Output, Upstream.Output) -> Output
        
        public init(upstream: Upstream, initial: Output, nextPartialResult: @escaping (Output, Upstream.Output) -> Output) {
            self.upstream = upstream
            self.initial = initial
            self.nextPartialResult = nextPartialResult
        }
        
        public func receive<S: Subscriber>(subscriber: S) where Output == S.Input, Failure == S.Failure {
            upstream.subscribe(Inner(downstream: subscriber, initial: initial, operation: nextPartialResult))
        }
    }
}

extension Publishers.Reduce {
    
    // MARK: REDUCE SINK
    private final class Inner<Downstream: Subscriber>: ReduceProducer<Downstream, Output, Upstream.Output, Upstream.Failure, (Output, Upstream.Output) -> Output> where Downstream.Input == Output, Downstream.Failure == Failure {
        
<<<<<<< HEAD
        private var output: Output
        
        init(downstream: Downstream, initial: Output, nextPartialResult: @escaping (Output, Upstream.Output) -> Output) {
            self.output = initial
            super.init(downstream: downstream, operation: nextPartialResult)
        }
        
        override func operate(on input: Upstream.Output) -> Result<Output, Failure>? {
            output = operation(output, input)
            return .success(output)
        }
        
       override func onCompletion(_ completion: Subscribers.Completion<Upstream.Failure>) {
            downstream?.receive(completion: completion)
=======
        override func receive(input: Input) -> CompletionResult<Void, Failure> {
            output = operation(output!, input)
            return .send
>>>>>>> b8ee8863
        }
        
        override var description: String {
            "Reduce"
        }
    }
}<|MERGE_RESOLUTION|>--- conflicted
+++ resolved
@@ -38,28 +38,10 @@
     // MARK: REDUCE SINK
     private final class Inner<Downstream: Subscriber>: ReduceProducer<Downstream, Output, Upstream.Output, Upstream.Failure, (Output, Upstream.Output) -> Output> where Downstream.Input == Output, Downstream.Failure == Failure {
         
-<<<<<<< HEAD
-        private var output: Output
-        
-        init(downstream: Downstream, initial: Output, nextPartialResult: @escaping (Output, Upstream.Output) -> Output) {
-            self.output = initial
-            super.init(downstream: downstream, operation: nextPartialResult)
-        }
-        
-        override func operate(on input: Upstream.Output) -> Result<Output, Failure>? {
-            output = operation(output, input)
-            return .success(output)
-        }
-        
-       override func onCompletion(_ completion: Subscribers.Completion<Upstream.Failure>) {
-            downstream?.receive(completion: completion)
-=======
         override func receive(input: Input) -> CompletionResult<Void, Failure> {
             output = operation(output!, input)
             return .send
->>>>>>> b8ee8863
         }
-        
         override var description: String {
             "Reduce"
         }
