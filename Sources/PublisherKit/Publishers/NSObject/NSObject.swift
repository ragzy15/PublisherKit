--- conflicted
+++ resolved
@@ -53,11 +53,7 @@
 extension NSObject.KeyValueObservingPKPublisher {
     
     // MARK: NSOBJECT SINK
-<<<<<<< HEAD
-    private final class InternalSink<Downstream: PKSubscriber>: PKSubscribers.SubscriptionSink<Downstream, Output, Failure> where Output == Downstream.Input, Failure == Downstream.Failure {
-=======
-    private final class InternalSink<Downstream: Subscriber>: Subscribers.OperatorSink<Downstream, Output, Failure> where Downstream.Failure == Failure, Downstream.Input == Output {
->>>>>>> 1d2cc0de
+    private final class InternalSink<Downstream: Subscriber>: Subscribers.SubscriptionSink<Downstream, Output, Failure> where Output == Downstream.Input, Failure == Downstream.Failure {
         
         private var observer: NSKeyValueObservation?
         
