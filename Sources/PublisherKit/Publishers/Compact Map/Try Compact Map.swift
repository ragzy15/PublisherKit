//
//  Try Compact Map.swift
//  PublisherKit
//
//  Created by Raghav Ahuja on 26/11/19.
//

extension Publishers {
    
    /// A publisher that republishes all non-`nil` results of calling an error-throwing closure with each received element.
    public struct TryCompactMap<Upstream: Publisher, Output>: Publisher {
        
        public typealias Failure = Error
        
        /// The publisher from which this publisher receives elements.
        public let upstream: Upstream
        
        /// The closure that transforms elements from the upstream publisher.
        public let transform: (Upstream.Output) throws -> Output?
        
        public init(upstream: Upstream, transform: @escaping (Upstream.Output) throws -> Output?) {
            self.upstream = upstream
            self.transform = transform
        }
        
        public func receive<S: Subscriber>(subscriber: S) where Output == S.Input, Failure == S.Failure {
            upstream.receive(subscriber: Inner(downstream: subscriber, operation: transform))
        }
    }
}

extension Publishers.TryCompactMap {
    
    public func compactMap<T>(_ transform: @escaping (Output) throws -> T?) -> Publishers.TryCompactMap<Upstream, T> {
        Publishers.TryCompactMap(upstream: upstream, transform: { try self.transform($0).flatMap(transform) })
    }
}

extension Publishers.TryCompactMap {
    
    // MARK: TRY COMPACTMAP SINK
    private final class Inner<Downstream: Subscriber>: FilterProducer<Downstream, Output, Upstream.Output, Upstream.Failure, (Upstream.Output) throws -> Output?> where Output == Downstream.Input, Failure == Downstream.Failure {
        
<<<<<<< HEAD
        override func operate(on input: Upstream.Output) -> Result<Output, Downstream.Failure>? {
=======
        override func receive(input: Input) -> CompletionResult<Output, Downstream.Failure>? {
>>>>>>> b8ee8863
            do {
                if let output = try operation(input) {
                    return .send(output)
                } else {
                    return nil
                }
            } catch {
                return .failure(error)
            }
        }
        
        override var description: String {
            "TryCompactMap"
        }
    }
}<|MERGE_RESOLUTION|>--- conflicted
+++ resolved
@@ -41,11 +41,7 @@
     // MARK: TRY COMPACTMAP SINK
     private final class Inner<Downstream: Subscriber>: FilterProducer<Downstream, Output, Upstream.Output, Upstream.Failure, (Upstream.Output) throws -> Output?> where Output == Downstream.Input, Failure == Downstream.Failure {
         
-<<<<<<< HEAD
-        override func operate(on input: Upstream.Output) -> Result<Output, Downstream.Failure>? {
-=======
         override func receive(input: Input) -> CompletionResult<Output, Downstream.Failure>? {
->>>>>>> b8ee8863
             do {
                 if let output = try operation(input) {
                     return .send(output)
