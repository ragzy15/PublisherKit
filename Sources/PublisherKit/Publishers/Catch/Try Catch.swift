//
//  Try Catch.swift
//  PublisherKit
//
//  Created by Raghav Ahuja on 18/11/19.
//

import Foundation

extension Publishers {
    
    /// A publisher that handles errors from an upstream publisher by replacing the failed publisher with another publisher or producing a new error.
    public struct TryCatch<Upstream: Publisher, NewPublisher: Publisher>: Publisher where Upstream.Output == NewPublisher.Output {
        
        public typealias Output = Upstream.Output
        
        public typealias Failure = Error
        
        /// The publisher from which this publisher receives elements.
        public let upstream: Upstream
        
        /// A closure that accepts the upstream failure as input and returns a publisher to replace the upstream publisher.
        public let handler: (Upstream.Failure) throws -> NewPublisher
        
        /// Creates a publisher that handles errors from an upstream publisher by replacing the failed publisher with another publisher.
        ///
        /// - Parameters:
        ///   - upstream: The publisher that this publisher receives elements from.
        ///   - handler: A closure that accepts the upstream failure as input and returns a publisher to replace the upstream publisher.
        public init(upstream: Upstream, handler: @escaping (Upstream.Failure) throws -> NewPublisher) {
            self.upstream = upstream
            self.handler = handler
        }
        
        public func receive<S: Subscriber>(subscriber: S) where Output == S.Input, Failure == S.Failure {
            
            let tryCatchSubscriber = InternalSink(downstream: subscriber, handler: handler)
            upstream.receive(subscriber: tryCatchSubscriber)
        }
    }
}

extension Publishers.TryCatch {
    
    // MARK: TRY CATCH SINK
    private final class InternalSink<Downstream: Subscriber>: UpstreamOperatorSink<Downstream, Upstream> where Output == Downstream.Input, Failure == Downstream.Failure {
        
        private let handler: (Upstream.Failure) throws -> NewPublisher
        
<<<<<<< HEAD
        private lazy var subscriber = PKSubscribers.ClosureOperatorSink<Downstream, Upstream.Output, NewPublisher.Failure>(downstream: downstream!, receiveCompletion: { (completion, downstream) in
=======
        private lazy var subscriber = Subscribers.FinalOperatorSink<Downstream, Upstream.Output, NewPublisher.Failure>(downstream: downstream!, receiveCompletion: { (completion, downstream) in
>>>>>>> 1d2cc0de
            
            let completion = completion.mapError { $0 as Downstream.Failure }
            downstream?.receive(completion: completion)
            
        }) { (input, downstream) in
            _ = downstream?.receive(input)
        }
        
        init(downstream: Downstream, handler: @escaping (Upstream.Failure) throws -> NewPublisher) {
            self.handler = handler
            super.init(downstream: downstream)
        }
        
        override func receive(_ input: Upstream.Output) -> Subscribers.Demand {
            guard !isCancelled else { return .none }
            _ = downstream?.receive(input)
            return demand
        }
        
        override func receive(completion: Subscribers.Completion<Upstream.Failure>) {
            guard !isCancelled else { return }
            end()
            
            guard let error = completion.getError() else {
                downstream?.receive(completion: .finished)
                return
            }
            
            do {
                let newPublisher = try handler(error)
                
                downstream?.receive(subscription: subscriber)
                newPublisher.subscribe(subscriber)
                
            } catch let catchError {
                downstream?.receive(completion: .failure(catchError as Downstream.Failure))
            }
        }
    }
}<|MERGE_RESOLUTION|>--- conflicted
+++ resolved
@@ -47,11 +47,7 @@
         
         private let handler: (Upstream.Failure) throws -> NewPublisher
         
-<<<<<<< HEAD
-        private lazy var subscriber = PKSubscribers.ClosureOperatorSink<Downstream, Upstream.Output, NewPublisher.Failure>(downstream: downstream!, receiveCompletion: { (completion, downstream) in
-=======
-        private lazy var subscriber = Subscribers.FinalOperatorSink<Downstream, Upstream.Output, NewPublisher.Failure>(downstream: downstream!, receiveCompletion: { (completion, downstream) in
->>>>>>> 1d2cc0de
+        private lazy var subscriber = Subscribers.ClosureOperatorSink<Downstream, Upstream.Output, NewPublisher.Failure>(downstream: downstream!, receiveCompletion: { (completion, downstream) in
             
             let completion = completion.mapError { $0 as Downstream.Failure }
             downstream?.receive(completion: completion)
