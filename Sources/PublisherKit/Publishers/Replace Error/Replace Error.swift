//
//  Replace Error.swift
//  PublisherKit
//
//  Created by Raghav Ahuja on 18/11/19.
//

public extension Publishers {
    
    /// A publisher that replaces any errors in the stream with a provided element.
    struct ReplaceError<Upstream: Publisher>: Publisher {
        
        public typealias Output = Upstream.Output
        
        public typealias Failure = Never
        
        /// The element with which to replace errors from the upstream publisher.
        public let output: Upstream.Output
        
        /// The publisher from which this publisher receives elements.
        public let upstream: Upstream
        
        public init(upstream: Upstream, output: Output) {
            self.upstream = upstream
            self.output = output
        }
        
        public func receive<S: Subscriber>(subscriber: S) where Output == S.Input, Failure == S.Failure {
            upstream.subscribe(Inner(downstream: subscriber, output: output))
        }
    }
}

extension Publishers.ReplaceError: Equatable where Upstream: Equatable, Upstream.Output: Equatable { }

extension Publishers.ReplaceError {
    
    // MARK: REPLACE ERROR SINK
    private final class Inner<Downstream: Subscriber>: Subscriber, Subscription, CustomStringConvertible, CustomPlaygroundDisplayConvertible, CustomReflectable where Output == Downstream.Input, Failure == Downstream.Failure {
        
        private var downstream: Downstream?
        private var status: SubscriptionStatus = .awaiting
        private let lock = Lock()
        private var pendingDemand: Subscribers.Demand = .none
        private var terminated = false
        
        private let output: Output
        
<<<<<<< HEAD
        override func operate(on input: Upstream.Output) -> Result<Output, Downstream.Failure>? {
            .success(input)
=======
        init(downstream: Downstream, output: Output) {
            self.downstream = downstream
            self.output = output
>>>>>>> b8ee8863
        }
        
        func receive(subscription: Subscription) {
            lock.lock()
            guard status == .awaiting else { lock.unlock(); return }
            status = .subscribed(to: subscription)
            lock.unlock()
            
            downstream?.receive(subscription: self)
        }
        
        func receive(_ input: Upstream.Output) -> Subscribers.Demand {
            lock.lock()
            guard status.isSubscribed else { lock.unlock(); return .none }
            lock.unlock()
            
            return downstream?.receive(input) ?? .none
        }
        
        func receive(completion: Subscribers.Completion<Upstream.Failure>) {
            lock.lock()
            guard status.isSubscribed else { lock.unlock(); return }
            status = .terminated
            
            switch completion {
            case .finished:
                lock.unlock()
                downstream?.receive(completion: .finished)
                
            case .failure:
                guard pendingDemand > .none else {
                    terminated = true
                    lock.unlock()
                    return
                }
                lock.unlock()
                
                _ = downstream?.receive(output)
                downstream?.receive(completion: .finished)
            }
        }
        
        func request(_ demand: Subscribers.Demand) {
            lock.lock()
            
            if terminated {
                terminated = false
                lock.unlock()
                
                _ = downstream?.receive(output)
                downstream?.receive(completion: .finished)
                return
            }
            
            guard case .subscribed(let subscription) = status else { lock.unlock(); return }
            pendingDemand += demand
            lock.unlock()
            
            subscription.request(demand)
        }
        
        func cancel() {
            lock.lock()
            guard case .subscribed(let subscription) = status else { lock.unlock(); return }
            status = .terminated
            lock.unlock()
            
            subscription.cancel()
        }
        
        var description: String {
            "ReplaceError"
        }
        
        var playgroundDescription: Any {
            description
        }
        
        var customMirror: Mirror {
            Mirror(self, children: [])
        }
    }
}<|MERGE_RESOLUTION|>--- conflicted
+++ resolved
@@ -46,14 +46,9 @@
         
         private let output: Output
         
-<<<<<<< HEAD
-        override func operate(on input: Upstream.Output) -> Result<Output, Downstream.Failure>? {
-            .success(input)
-=======
         init(downstream: Downstream, output: Output) {
             self.downstream = downstream
             self.output = output
->>>>>>> b8ee8863
         }
         
         func receive(subscription: Subscription) {
