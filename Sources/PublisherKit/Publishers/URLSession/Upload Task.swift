--- conflicted
+++ resolved
@@ -114,11 +114,7 @@
 extension URLSession.UploadTaskPKPublisher {
     
     // MARK: UPLOAD TASK SINK
-<<<<<<< HEAD
-    private final class InternalSink<Downstream: PKSubscriber>: PKSubscribers.SubscriptionSink<Downstream, Output, Failure>, URLSessionTaskPublisherDelegate where Output == Downstream.Input, Failure == Downstream.Failure {
-=======
-    private final class InternalSink<Downstream: Subscriber>: Subscribers.InternalSink<Downstream, Output, Failure>, URLSessionTaskPublisherDelegate where Output == Downstream.Input, Failure == Downstream.Failure {
->>>>>>> 1d2cc0de
+    private final class InternalSink<Downstream: Subscriber>: Subscribers.SubscriptionSink<Downstream, Output, Failure>, URLSessionTaskPublisherDelegate where Output == Downstream.Input, Failure == Downstream.Failure {
         
         private var task: URLSessionUploadTask?
         
@@ -127,7 +123,7 @@
             _ = downstream?.receive(input)
         }
         
-        override func receive(completion: PKSubscribers.Completion<Failure>) {
+        override func receive(completion: Subscribers.Completion<Failure>) {
             guard !isCancelled else { return }
             downstream?.receive(completion: completion)
         }
