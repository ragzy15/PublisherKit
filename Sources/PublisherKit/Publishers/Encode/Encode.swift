--- conflicted
+++ resolved
@@ -79,13 +79,8 @@
             downstream?.receive(subscription: self)
         }
         
-<<<<<<< HEAD
-        override func operate(on input: Upstream.Output) -> Result<Encoder.Output, Downstream.Failure>? {
-            return Result { try encoder.encode(input) }
-=======
         func request(_ demand: Subscribers.Demand) {
             subscription?.request(demand)
->>>>>>> b8ee8863
         }
         
         func cancel() {
