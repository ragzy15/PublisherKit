--- conflicted
+++ resolved
@@ -44,14 +44,9 @@
         private let downstream: Downstream
         let combineIdentifier: CombineIdentifier
         
-<<<<<<< HEAD
-        override func operate(on input: Upstream.Output) -> Result<Output, Downstream.Failure>? {
-            .success(input)
-=======
         init(downstream: Downstream) {
             self.downstream = downstream
             combineIdentifier = CombineIdentifier()
->>>>>>> b8ee8863
         }
         
         func receive(subscription: Subscription) {
