//
//  Contains.swift
//  PublisherKit
//
//  Created by Raghav Ahuja on 08/02/20.
//

extension Publishers {
    
    /// A publisher that emits a Boolean value when a specified element is received from its upstream publisher.
    public struct Contains<Upstream: Publisher>: Publisher where Upstream.Output: Equatable {
        
        public typealias Output = Bool
        
        public typealias Failure = Upstream.Failure
        
        /// The publisher from which this publisher receives elements.
        public let upstream: Upstream
        
        /// The element to scan for in the upstream publisher.
        public let output: Upstream.Output
        
        public init(upstream: Upstream, output: Upstream.Output) {
            self.upstream = upstream
            self.output = output
        }
        
        public func receive<S: Subscriber>(subscriber: S) where Output == S.Input, Failure == S.Failure {
            upstream.subscribe(Inner(downstream: subscriber, output: output))
        }
    }
}

extension Publishers.Contains: Equatable where Upstream: Equatable { }

extension Publishers.Contains {
    
    // MARK: CONTAINS SINK
    private final class Inner<Downstream: Subscriber>: ReduceProducer<Downstream, Output, Upstream.Output, Upstream.Failure, Void> where Output == Downstream.Input, Failure == Downstream.Failure {
        
        private let outputValue: Input
        
<<<<<<< HEAD
        override func operate(on input: Upstream.Output) -> Result<Output, Failure>? {
            .success(input == output)
=======
        init(downstream: Downstream, output: Input) {
            self.outputValue = output
            super.init(downstream: downstream, initial: false, operation: ())
>>>>>>> b8ee8863
        }
        
        override func receive(input: Input) -> CompletionResult<Void, Failure> {
            output = input == outputValue
            return output == true ? .finished : .send
        }
        
        override var description: String {
            "Contains"
        }
    }
}<|MERGE_RESOLUTION|>--- conflicted
+++ resolved
@@ -40,14 +40,9 @@
         
         private let outputValue: Input
         
-<<<<<<< HEAD
-        override func operate(on input: Upstream.Output) -> Result<Output, Failure>? {
-            .success(input == output)
-=======
         init(downstream: Downstream, output: Input) {
             self.outputValue = output
             super.init(downstream: downstream, initial: false, operation: ())
->>>>>>> b8ee8863
         }
         
         override func receive(input: Input) -> CompletionResult<Void, Failure> {
