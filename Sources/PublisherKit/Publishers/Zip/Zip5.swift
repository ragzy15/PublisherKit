//
//  Zip5.swift
//  PublisherKit
//
//  Created by Raghav Ahuja on 25/12/19.
//

import Foundation

extension Publishers {
    
    /// A publisher created by applying the zip function to five upstream publishers.
    public struct Zip5<A: Publisher, B: Publisher, C: Publisher, D: Publisher, E: Publisher>: Publisher where A.Failure == B.Failure, B.Failure == C.Failure, C.Failure == D.Failure, D.Failure == E.Failure {
        
        public typealias Output = (A.Output, B.Output, C.Output, D.Output, E.Output)
        
        public typealias Failure = A.Failure
        
        /// A publisher.
        public let a: A
        
        /// A second publisher.
        public let b: B
        
        /// A third publisher.
        public let c: C
        
        /// A fourth publisher.
        public let d: D
        
        /// A fifth publisher.
        public let e: E
        
        public init(_ a: A, _ b: B, _ c: C, _ d: D, _ e: E) {
            self.a = a
            self.b = b
            self.c = c
            self.d = d
            self.e = e
        }
        
        public func receive<S: Subscriber>(subscriber: S) where Output == S.Input, Failure == S.Failure {
            
            let zipSubscriber = InternalSink(downstream: subscriber)
            
            e.subscribe(zipSubscriber.eSubscriber)
            d.subscribe(zipSubscriber.dSubscriber)
            c.subscribe(zipSubscriber.cSubscriber)
            b.subscribe(zipSubscriber.bSubscriber)
            a.subscribe(zipSubscriber.aSubscriber)
        }
    }
}

extension Publishers.Zip5: Equatable where A: Equatable, B: Equatable, C: Equatable, D: Equatable, E: Equatable {
    
    public static func == (lhs: Publishers.Zip5<A, B, C, D, E>, rhs: Publishers.Zip5<A, B, C, D, E>) -> Bool {
        lhs.a == rhs.a && lhs.b == rhs.b && lhs.c == rhs.c && lhs.d == rhs.d && lhs.e == rhs.e
    }
}

extension Publishers.Zip5 {
    
    // MARK: ZIP5 SINK
    private final class InternalSink<Downstream: Subscriber>: CombineSink<Downstream> where Downstream.Input == Output {
        
<<<<<<< HEAD
        private(set) lazy var aSubscriber = PKSubscribers.ClosureOperatorSink<CombineSink<Downstream>, A.Output, Downstream.Failure>(downstream: self, receiveCompletion: receive, receiveValue: receive)
        
        private(set) lazy var bSubscriber = PKSubscribers.ClosureOperatorSink<CombineSink<Downstream>, B.Output, Downstream.Failure>(downstream: self, receiveCompletion: receive, receiveValue: receive)
        
        private(set) lazy var cSubscriber = PKSubscribers.ClosureOperatorSink<CombineSink<Downstream>, C.Output, Downstream.Failure>(downstream: self, receiveCompletion: receive, receiveValue: receive)
        
        private(set) lazy var dSubscriber = PKSubscribers.ClosureOperatorSink<CombineSink<Downstream>, D.Output, Downstream.Failure>(downstream: self, receiveCompletion: receive, receiveValue: receive)
        
        private(set) lazy var eSubscriber = PKSubscribers.ClosureOperatorSink<CombineSink<Downstream>, E.Output, Downstream.Failure>(downstream: self, receiveCompletion: receive, receiveValue: receive)
=======
        private(set) lazy var aSubscriber = Subscribers.FinalOperatorSink<CombineSink<Downstream>, A.Output, Downstream.Failure>(downstream: self, receiveCompletion: receive, receiveValue: receive)
        
        private(set) lazy var bSubscriber = Subscribers.FinalOperatorSink<CombineSink<Downstream>, B.Output, Downstream.Failure>(downstream: self, receiveCompletion: receive, receiveValue: receive)
        
        private(set) lazy var cSubscriber = Subscribers.FinalOperatorSink<CombineSink<Downstream>, C.Output, Downstream.Failure>(downstream: self, receiveCompletion: receive, receiveValue: receive)
        
        private(set) lazy var dSubscriber = Subscribers.FinalOperatorSink<CombineSink<Downstream>, D.Output, Downstream.Failure>(downstream: self, receiveCompletion: receive, receiveValue: receive)
        
        private(set) lazy var eSubscriber = Subscribers.FinalOperatorSink<CombineSink<Downstream>, E.Output, Downstream.Failure>(downstream: self, receiveCompletion: receive, receiveValue: receive)
>>>>>>> 1d2cc0de
        
        private var aOutputs: [A.Output] = []
        private var bOutputs: [B.Output] = []
        private var cOutputs: [C.Output] = []
        private var dOutputs: [D.Output] = []
        private var eOutputs: [E.Output] = []
        
        private func receive(a input: A.Output, downstream: CombineSink<Downstream>?) {
            aOutputs.append(input)
            checkAndSend()
        }
        
        private func receive(b input: B.Output, downstream: CombineSink<Downstream>?) {
            bOutputs.append(input)
            checkAndSend()
        }
        
        private func receive(c input: C.Output, downstream: CombineSink<Downstream>?) {
            cOutputs.append(input)
            checkAndSend()
        }
        
        private func receive(d input: D.Output, downstream: CombineSink<Downstream>?) {
            dOutputs.append(input)
            checkAndSend()
        }
        
        private func receive(e input: E.Output, downstream: CombineSink<Downstream>?) {
            eOutputs.append(input)
            checkAndSend()
        }
        
        override func checkAndSend() {
            guard !aOutputs.isEmpty, !bOutputs.isEmpty, !cOutputs.isEmpty, !dOutputs.isEmpty, !eOutputs.isEmpty else {
                return
            }
            
            let aOutput = aOutputs.removeFirst()
            let bOutput = bOutputs.removeFirst()
            let cOutput = cOutputs.removeFirst()
            let dOutput = dOutputs.removeFirst()
            let eOutput = eOutputs.removeFirst()
            
            receive(input: (aOutput, bOutput, cOutput, dOutput, eOutput))
        }
    }
}<|MERGE_RESOLUTION|>--- conflicted
+++ resolved
@@ -64,27 +64,15 @@
     // MARK: ZIP5 SINK
     private final class InternalSink<Downstream: Subscriber>: CombineSink<Downstream> where Downstream.Input == Output {
         
-<<<<<<< HEAD
-        private(set) lazy var aSubscriber = PKSubscribers.ClosureOperatorSink<CombineSink<Downstream>, A.Output, Downstream.Failure>(downstream: self, receiveCompletion: receive, receiveValue: receive)
+        private(set) lazy var aSubscriber = Subscribers.ClosureOperatorSink<CombineSink<Downstream>, A.Output, Downstream.Failure>(downstream: self, receiveCompletion: receive, receiveValue: receive)
         
-        private(set) lazy var bSubscriber = PKSubscribers.ClosureOperatorSink<CombineSink<Downstream>, B.Output, Downstream.Failure>(downstream: self, receiveCompletion: receive, receiveValue: receive)
+        private(set) lazy var bSubscriber = Subscribers.ClosureOperatorSink<CombineSink<Downstream>, B.Output, Downstream.Failure>(downstream: self, receiveCompletion: receive, receiveValue: receive)
         
-        private(set) lazy var cSubscriber = PKSubscribers.ClosureOperatorSink<CombineSink<Downstream>, C.Output, Downstream.Failure>(downstream: self, receiveCompletion: receive, receiveValue: receive)
+        private(set) lazy var cSubscriber = Subscribers.ClosureOperatorSink<CombineSink<Downstream>, C.Output, Downstream.Failure>(downstream: self, receiveCompletion: receive, receiveValue: receive)
         
-        private(set) lazy var dSubscriber = PKSubscribers.ClosureOperatorSink<CombineSink<Downstream>, D.Output, Downstream.Failure>(downstream: self, receiveCompletion: receive, receiveValue: receive)
+        private(set) lazy var dSubscriber = Subscribers.ClosureOperatorSink<CombineSink<Downstream>, D.Output, Downstream.Failure>(downstream: self, receiveCompletion: receive, receiveValue: receive)
         
-        private(set) lazy var eSubscriber = PKSubscribers.ClosureOperatorSink<CombineSink<Downstream>, E.Output, Downstream.Failure>(downstream: self, receiveCompletion: receive, receiveValue: receive)
-=======
-        private(set) lazy var aSubscriber = Subscribers.FinalOperatorSink<CombineSink<Downstream>, A.Output, Downstream.Failure>(downstream: self, receiveCompletion: receive, receiveValue: receive)
-        
-        private(set) lazy var bSubscriber = Subscribers.FinalOperatorSink<CombineSink<Downstream>, B.Output, Downstream.Failure>(downstream: self, receiveCompletion: receive, receiveValue: receive)
-        
-        private(set) lazy var cSubscriber = Subscribers.FinalOperatorSink<CombineSink<Downstream>, C.Output, Downstream.Failure>(downstream: self, receiveCompletion: receive, receiveValue: receive)
-        
-        private(set) lazy var dSubscriber = Subscribers.FinalOperatorSink<CombineSink<Downstream>, D.Output, Downstream.Failure>(downstream: self, receiveCompletion: receive, receiveValue: receive)
-        
-        private(set) lazy var eSubscriber = Subscribers.FinalOperatorSink<CombineSink<Downstream>, E.Output, Downstream.Failure>(downstream: self, receiveCompletion: receive, receiveValue: receive)
->>>>>>> 1d2cc0de
+        private(set) lazy var eSubscriber = Subscribers.ClosureOperatorSink<CombineSink<Downstream>, E.Output, Downstream.Failure>(downstream: self, receiveCompletion: receive, receiveValue: receive)
         
         private var aOutputs: [A.Output] = []
         private var bOutputs: [B.Output] = []
