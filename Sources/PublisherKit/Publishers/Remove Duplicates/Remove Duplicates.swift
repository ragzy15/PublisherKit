--- conflicted
+++ resolved
@@ -41,13 +41,8 @@
         
         private var previousInput: Output?
         
-<<<<<<< HEAD
-        override func operate(on input: Upstream.Output) -> Result<Output, Failure>? {
-            if let previousValue = previousValue, operation(previousValue, input) {
-=======
         override func receive(input: Input) -> CompletionResult<Output, Failure>? {
             if let previousOutput = previousInput, operation(previousOutput, input) {
->>>>>>> b8ee8863
                 return nil
             }
             
