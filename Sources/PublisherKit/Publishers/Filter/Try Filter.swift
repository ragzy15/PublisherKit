//
//  Try Filter.swift
//  PublisherKit
//
//  Created by Raghav Ahuja on 25/12/19.
//

extension Publishers {
    
    /// A publisher that republishes all elements that match a provided error-throwing closure.
    public struct TryFilter<Upstream: Publisher>: Publisher {
        
        public typealias Output = Upstream.Output
        
        public typealias Failure = Error
        
        /// The publisher from which this publisher receives elements.
        public let upstream: Upstream
        
        /// An error-throwing closure that indicates whether to republish an element.
        public let isIncluded: (Upstream.Output) throws -> Bool
        
        public init(upstream: Upstream, isIncluded: @escaping (Upstream.Output) throws -> Bool) {
            self.upstream = upstream
            self.isIncluded = isIncluded
        }
        
        public func receive<S: Subscriber>(subscriber: S) where Output == S.Input, Failure == S.Failure {
            upstream.receive(subscriber: Inner(downstream: subscriber, operation: isIncluded))
        }
    }
}

extension Publishers.TryFilter {
    
    public func filter(_ isIncluded: @escaping (Output) -> Bool) -> Publishers.TryFilter<Upstream> {
        Publishers.TryFilter(upstream: upstream, isIncluded: { try self.isIncluded($0) && isIncluded($0) })
    }
    
    public func tryFilter(_ isIncluded: @escaping (Output) throws -> Bool) -> Publishers.TryFilter<Upstream> {
        Publishers.TryFilter(upstream: upstream, isIncluded: { try self.isIncluded($0) && isIncluded($0) })
    }
}

extension Publishers.TryFilter {
    
    // MARK: TRY FILTER SINK
<<<<<<< HEAD
    private final class Inner<Downstream: Subscriber>: OperatorSubscriber<Downstream, Upstream, (Upstream.Output) throws -> Bool> where Output == Downstream.Input, Failure == Downstream.Failure {
        
        override func operate(on input: Upstream.Output) -> Result<Output, Downstream.Failure>? {
            
=======
    private final class Inner<Downstream: Subscriber>: FilterProducer<Downstream, Output, Upstream.Output, Upstream.Failure, (Upstream.Output) throws -> Bool> where Output == Downstream.Input, Failure == Downstream.Failure {
    
        override func receive(input: Input) -> CompletionResult<Output, Downstream.Failure>? {
>>>>>>> b8ee8863
            do {
                return try operation(input) ? .send(input) : nil
            } catch {
                return .failure(error)
            }
        }
        
        override var description: String {
            "TryFilter"
        }
    }
}<|MERGE_RESOLUTION|>--- conflicted
+++ resolved
@@ -45,16 +45,9 @@
 extension Publishers.TryFilter {
     
     // MARK: TRY FILTER SINK
-<<<<<<< HEAD
-    private final class Inner<Downstream: Subscriber>: OperatorSubscriber<Downstream, Upstream, (Upstream.Output) throws -> Bool> where Output == Downstream.Input, Failure == Downstream.Failure {
-        
-        override func operate(on input: Upstream.Output) -> Result<Output, Downstream.Failure>? {
-            
-=======
     private final class Inner<Downstream: Subscriber>: FilterProducer<Downstream, Output, Upstream.Output, Upstream.Failure, (Upstream.Output) throws -> Bool> where Output == Downstream.Input, Failure == Downstream.Failure {
     
         override func receive(input: Input) -> CompletionResult<Output, Downstream.Failure>? {
->>>>>>> b8ee8863
             do {
                 return try operation(input) ? .send(input) : nil
             } catch {
