//
//  First Match.swift
//  PublisherKit
//
//  Created by Raghav Ahuja on 25/12/19.
//

import Foundation

extension Publishers {
    
    /// A publisher that publishes a single Boolean value that indicates whether the ouput has passed a given pattern.
    public struct FirstMatch<Upstream: Publisher>: Publisher where Upstream.Output == String {
        
        public typealias Output = Bool
        
        public typealias Failure = Error
        
        /// The publisher from which this publisher receives elements.
        public let upstream: Upstream
        
        /// The regular expression pattern to compile.
        public let pattern: String
        
        /// The regular expression options that are applied to the expression during matching.
        public let options: NSRegularExpression.Options
        
        /// The matching options to use
        public let matchOptions: NSRegularExpression.MatchingOptions
        
        private let result: Result<NSRegularExpression, Error>
        
        public init(upstream: Upstream, pattern: String, options: NSRegularExpression.Options, matchOptions: NSRegularExpression.MatchingOptions) {
            self.upstream = upstream
            self.pattern = pattern
            self.options = options
            self.matchOptions = matchOptions
            
            do {
                let expression = try NSRegularExpression(pattern: pattern, options: options)
                result = .success(expression)
            } catch {
                result = .failure(error)
            }
        }
        
        public init(upstream: Upstream, regularExpression: NSRegularExpression, matchOptions: NSRegularExpression.MatchingOptions) {
            self.upstream = upstream
            self.pattern = regularExpression.pattern
            self.options = regularExpression.options
            self.matchOptions = matchOptions
            result = .success(regularExpression)
        }
        
        public func receive<S: Subscriber>(subscriber: S) where Output == S.Input, Failure == S.Failure {
            upstream.subscribe(Inner(downstream: subscriber, result: result, matchOptions: matchOptions))
        }
    }
}

extension Publishers.FirstMatch {
    
    // MARK: FIRST MATCH SINK
    private final class Inner<Downstream: Subscriber>: Subscriber, Subscription, CustomStringConvertible, CustomPlaygroundDisplayConvertible, CustomReflectable where Output == Downstream.Input, Failure == Downstream.Failure {
        
        typealias Input = Upstream.Output
        
        typealias Failure = Upstream.Failure
        
        private let lock = Lock()
        private var status: SubscriptionStatus = .awaiting
        private var downstream: Downstream?
        
        private let result: Result<NSRegularExpression, Error>
        private let matchOptions: NSRegularExpression.MatchingOptions
        
        init(downstream: Downstream, result: Result<NSRegularExpression, Error>, matchOptions: NSRegularExpression.MatchingOptions) {
            self.matchOptions = matchOptions
            self.result = result
            self.downstream = downstream
        }
        
<<<<<<< HEAD
        override func operate(on input: Upstream.Output) -> Result<Output, Downstream.Failure>? {
            result.map { (expression) -> Downstream.Input in
                let match = expression.firstMatch(in: input, options: matchOptions, range: NSRange(location: 0, length: input.count))
                return match != nil
=======
        func receive(subscription: Subscription) {
            lock.lock()
            guard status == .awaiting else { lock.unlock(); return }
            status = .subscribed(to: subscription)
            lock.unlock()
        }
        
        func receive(_ input: String) -> Subscribers.Demand {
            lock.lock()
            guard case .subscribed(let subscription) = status else { lock.unlock(); return .none }
            lock.unlock()
            
            switch result {
            case .success(let regularExpression):
                let match = regularExpression.firstMatch(in: input, options: matchOptions, range: NSRange(location: 0, length: input.count))
                return downstream?.receive(match != nil) ?? .none
                
            case .failure(let error):
                lock.lock()
                status = .terminated
                lock.unlock()
                
                subscription.cancel()
                downstream?.receive(completion: .failure(error))
                
                return .none
>>>>>>> b8ee8863
            }
        }
        
        func receive(completion: Subscribers.Completion<Failure>) {
            lock.lock()
            guard status.isSubscribed else { lock.unlock(); return }
            status = .terminated
            lock.unlock()
            downstream?.receive(completion: completion.mapError { $0 as Error })
        }
        
        func request(_ demand: Subscribers.Demand) {
            lock.lock()
            guard case .subscribed(let subscription) = status else { lock.unlock(); return }
            lock.unlock()
            
            subscription.request(demand)
        }
        
        func cancel() {
            lock.lock()
            guard case .subscribed(let subscription) = status else { lock.unlock(); return }
            status = .terminated
            lock.unlock()
            
            subscription.cancel()
        }
        
        var description: String {
            "FirstMatch"
        }
        
        var playgroundDescription: Any {
            description
        }
        
        var customMirror: Mirror {
            Mirror(self, children: [])
        }
    }
}<|MERGE_RESOLUTION|>--- conflicted
+++ resolved
@@ -80,12 +80,6 @@
             self.downstream = downstream
         }
         
-<<<<<<< HEAD
-        override func operate(on input: Upstream.Output) -> Result<Output, Downstream.Failure>? {
-            result.map { (expression) -> Downstream.Input in
-                let match = expression.firstMatch(in: input, options: matchOptions, range: NSRange(location: 0, length: input.count))
-                return match != nil
-=======
         func receive(subscription: Subscription) {
             lock.lock()
             guard status == .awaiting else { lock.unlock(); return }
@@ -112,7 +106,6 @@
                 downstream?.receive(completion: .failure(error))
                 
                 return .none
->>>>>>> b8ee8863
             }
         }
         
