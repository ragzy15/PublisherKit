//
//  Retry.swift
//  PublisherKit
//
//  Created by Raghav Ahuja on 25/12/19.
//

extension Publishers {
    
    /// A publisher that attempts to recreate its subscription to a failed upstream publisher.
    public struct Retry<Upstream: Publisher>: Publisher {
        
        public typealias Output = Upstream.Output
        
        public typealias Failure = Upstream.Failure
        
        /// The publisher from which this publisher receives elements.
        public let upstream: Upstream
        
        /// The maximum number of retry attempts to perform.
        ///
        /// If `nil`, this publisher attempts to reconnect with the upstream publisher an unlimited number of times.
        public let retries: Int?
        
        private let demand: Subscribers.Demand
        
        /// Creates a publisher that attempts to recreate its subscription to a failed upstream publisher.
        ///
        /// - Parameters:
        ///   - upstream: The publisher from which this publisher receives its elements.
        ///   - retries: The maximum number of retry attempts to perform. If `nil`, this publisher attempts to reconnect with the upstream publisher an unlimited number of times.
        public init(upstream: Upstream, retries: Int?) {
            self.upstream = upstream
            self.retries = retries
            
            if let retries = retries {
                demand = .max(retries < 0 ? 0 : retries)
            } else {
                demand = .unlimited
            }
        }
        
        public func receive<S: Subscriber>(subscriber: S) where Output == S.Input, Failure == S.Failure {
            let inner = Inner(downstream: subscriber, upstream: upstream, retries: demand)
            inner.upstream.subscribe(inner)
            subscriber.receive(subscription: inner)
        }
    }
}

extension Publishers.Retry: Equatable where Upstream: Equatable { }

extension Publishers.Retry {
    
    // MARK: RETRY
    private final class Inner<Downstream: Subscriber>: Subscriber, Subscription, CustomStringConvertible, CustomPlaygroundDisplayConvertible, CustomReflectable where Output == Downstream.Input, Failure == Downstream.Failure {
        
        private var downstream: Downstream?
        private var status: SubscriptionStatus = .awaiting
        private let lock = Lock()
        private var retries: Subscribers.Demand
        private var isRetrying = false
        
        fileprivate let upstream: Upstream
        private var downstreamDemand: Subscribers.Demand = .none
        
        init(downstream: Downstream, upstream: Upstream, retries: Subscribers.Demand) {
            self.downstream = downstream
            self.upstream = upstream
            self.retries = retries
        }
        
<<<<<<< HEAD
        override func operate(on input: Upstream.Output) -> Result<Output, Failure>? {
            .success(input)
=======
        func receive(subscription: Subscription) {
            lock.lock()
            guard status == .awaiting else { lock.unlock(); return }
            status = .subscribed(to: subscription)
            
            if isRetrying {
                lock.unlock()
                subscription.request(downstreamDemand)
            } else {
                lock.unlock()
            }
>>>>>>> b8ee8863
        }
        
        func receive(_ input: Upstream.Output) -> Subscribers.Demand {
            lock.lock()
            guard status.isSubscribed else { lock.unlock(); return .none }
            downstreamDemand -= 1
            lock.unlock()
            
            let demand = downstream?.receive(input) ?? .none
            
            lock.lock()
            downstreamDemand += demand
            lock.unlock()
            
            return downstreamDemand
        }
        
        func receive(completion: Subscribers.Completion<Upstream.Failure>) {
            lock.lock()
            guard status.isSubscribed else { lock.unlock(); return }
            status = .terminated
            
            switch completion {
            case .finished:
                lock.unlock()
                downstream?.receive(completion: .finished)
                
            case .failure(let error):
                if retries == .unlimited {
                    status = .awaiting
                    isRetrying = true
                    lock.unlock()
                    upstream.subscribe(self)
                } else if retries > .none {
                    retries -= 1
                    status = .awaiting
                    isRetrying = true
                    lock.unlock()
                    upstream.subscribe(self)
                } else {
                    isRetrying = false
                    lock.unlock()
                    downstream?.receive(completion: .failure(error))
                }
            }
        }
        
        func request(_ demand: Subscribers.Demand) {
            lock.lock()
            guard case .subscribed(let subscription) = status else { lock.unlock(); return }
            downstreamDemand += demand
            lock.unlock()
            
            subscription.request(downstreamDemand)
        }
        
        func cancel() {
            lock.lock()
            guard case .subscribed(let subscription) = status else { lock.unlock(); return }
            status = .terminated
            lock.unlock()
            
            subscription.cancel()
        }
        
        var description: String {
            "ReplaceError"
        }
        
        var playgroundDescription: Any {
            description
        }
        
        var customMirror: Mirror {
            Mirror(self, children: [])
        }
    }
}<|MERGE_RESOLUTION|>--- conflicted
+++ resolved
@@ -70,10 +70,6 @@
             self.retries = retries
         }
         
-<<<<<<< HEAD
-        override func operate(on input: Upstream.Output) -> Result<Output, Failure>? {
-            .success(input)
-=======
         func receive(subscription: Subscription) {
             lock.lock()
             guard status == .awaiting else { lock.unlock(); return }
@@ -85,7 +81,6 @@
             } else {
                 lock.unlock()
             }
->>>>>>> b8ee8863
         }
         
         func receive(_ input: Upstream.Output) -> Subscribers.Demand {
