//
//  Sequence.swift
//  PublisherKit
//
//  Created by Raghav Ahuja on 25/12/19.
//

extension Sequence {
    
    public var pkPublisher: Publishers.Sequence<Self, Never> {
        Publishers.Sequence(sequence: self)
    }
}

extension Publishers {
    
    /// A publisher that publishes a given sequence of elements.
    ///
    /// When the publisher exhausts the elements in the sequence, the next request causes the publisher to finish.
    public struct Sequence<Elements: Swift.Sequence, Failure: Error>: Publisher {
        
        public typealias Output = Elements.Element
        
        /// The sequence of elements to publish.
        public let sequence: Elements
        
        /// Creates a publisher for a sequence of elements.
        ///
        /// - Parameter sequence: The sequence of elements to publish.
        public init(sequence: Elements) {
            self.sequence = sequence
        }
        
        public func receive<S: Subscriber>(subscriber: S) where Output == S.Input, Failure == S.Failure {
            
<<<<<<< HEAD
            let sequenceSubscriber = Inner(downstream: subscriber, sequence: sequence)
            
            subscriber.receive(subscription: sequenceSubscriber)
            sequenceSubscriber.request(.unlimited)
            
            sequenceSubscriber.send()
=======
            var iterator = sequence.makeIterator()
            
            if iterator.next() == nil {
                subscriber.receive(subscription: Subscriptions.empty)
                subscriber.receive(completion: .finished)
            } else {
                subscriber.receive(subscription: Inner(downstream: subscriber, sequence: sequence))
            }
>>>>>>> b8ee8863
        }
    }
}

extension Publishers.Sequence {
    
    // MARK: SEQUENCE SINK
    private final class Inner<Downstream: Subscriber>: Subscription, CustomStringConvertible, CustomPlaygroundDisplayConvertible, CustomReflectable where Output == Downstream.Input, Failure == Downstream.Failure {
        
        private var sequence: Elements?
        private var iterator: Elements.Iterator
        private var nextElement: Elements.Element?
        
        private var downstream: Downstream?
        private let lock = Lock()
        private var downstreamDemand: Subscribers.Demand = .none
        
        private var isActive = false
        
        init(downstream: Downstream, sequence: Elements) {
            self.downstream = downstream
            self.sequence = sequence
            self.iterator = sequence.makeIterator()
            nextElement = iterator.next()
        }
        
        func request(_ demand: Subscribers.Demand) {
            lock.lock()
            guard downstream != nil else { lock.unlock(); return }
            downstreamDemand += demand
            
            if isActive { lock.unlock(); return }
            
            while let downstream = downstream, downstreamDemand > .none {
                if let element = nextElement {
                    downstreamDemand -= 1
                    isActive = true
                    lock.unlock()
                    
                    let additionalDemand = downstream.receive(element)
                    
                    lock.lock()
                    downstreamDemand += additionalDemand
                    isActive = false
                    nextElement = iterator.next()
                } else if nextElement == nil {
                    self.downstream = nil
                    sequence = nil
                    lock.unlock()
                    
                    downstream.receive(completion: .finished)
                    return
                }
            }
            
            lock.unlock()
        }
        
        func cancel() {
            lock.lock()
            downstream = nil
            sequence = nil
            lock.unlock()
        }
        
        var description: String {
            sequence.map { "\($0)" } ?? "Sequence"
        }
        
        var playgroundDescription: Any {
            description
        }
        
<<<<<<< HEAD
        private let sequence: Elements
        
        init(downstream: Downstream, sequence: Elements) {
            self.sequence = sequence
            super.init(downstream: downstream)
        }
        
        func send() {
            for element in sequence {
                if isTerminated { break }
                receive(input: element)
            }
            
            receive(completion: .finished)
        }
        
        override var description: String {
            "\(sequence)"
=======
        var customMirror: Mirror {
            Mirror(self, children: [("sequence", sequence?.map { $0 } ?? [] )])
>>>>>>> b8ee8863
        }
    }
}<|MERGE_RESOLUTION|>--- conflicted
+++ resolved
@@ -33,14 +33,6 @@
         
         public func receive<S: Subscriber>(subscriber: S) where Output == S.Input, Failure == S.Failure {
             
-<<<<<<< HEAD
-            let sequenceSubscriber = Inner(downstream: subscriber, sequence: sequence)
-            
-            subscriber.receive(subscription: sequenceSubscriber)
-            sequenceSubscriber.request(.unlimited)
-            
-            sequenceSubscriber.send()
-=======
             var iterator = sequence.makeIterator()
             
             if iterator.next() == nil {
@@ -49,7 +41,6 @@
             } else {
                 subscriber.receive(subscription: Inner(downstream: subscriber, sequence: sequence))
             }
->>>>>>> b8ee8863
         }
     }
 }
@@ -123,29 +114,8 @@
             description
         }
         
-<<<<<<< HEAD
-        private let sequence: Elements
-        
-        init(downstream: Downstream, sequence: Elements) {
-            self.sequence = sequence
-            super.init(downstream: downstream)
-        }
-        
-        func send() {
-            for element in sequence {
-                if isTerminated { break }
-                receive(input: element)
-            }
-            
-            receive(completion: .finished)
-        }
-        
-        override var description: String {
-            "\(sequence)"
-=======
         var customMirror: Mirror {
             Mirror(self, children: [("sequence", sequence?.map { $0 } ?? [] )])
->>>>>>> b8ee8863
         }
     }
 }