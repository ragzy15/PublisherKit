--- conflicted
+++ resolved
@@ -39,13 +39,8 @@
 
 extension PKPublishers.AllSatisfy {
     
-<<<<<<< HEAD
     // MARK: ALL SATISFY SINK
-    private final class InternalSink<Downstream: PKSubscriber>: UpstreamSinkable<Downstream, Upstream> where Output == Downstream.Input, Failure == Downstream.Failure {
-=======
-    // MARK: ALLSATIFY SINK
     private final class InternalSink<Downstream: PKSubscriber>: UpstreamOperatorSink<Downstream, Upstream> where Output == Downstream.Input, Failure == Downstream.Failure {
->>>>>>> ee1e1331
         
         private let predicate: (Upstream.Output) -> Bool
         
