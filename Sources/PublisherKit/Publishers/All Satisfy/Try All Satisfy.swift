//
//  Try All Satisfy.swift
//  PublisherKit
//
//  Created by Raghav Ahuja on 25/12/19.
//

extension Publishers {
    
    /// A publisher that publishes a single Boolean value that indicates whether all received elements pass a given error-throwing predicate.
    public struct TryAllSatisfy<Upstream: Publisher>: Publisher {
        
        public typealias Output = Bool
        
        public typealias Failure = Error
        
        /// The publisher from which this publisher receives elements.
        public let upstream: Upstream
        
        /// A closure that evaluates each received element.
        ///
        /// Return `true` to continue, or `false` to cancel the upstream and complete. The closure may throw, in which case the publisher cancels the upstream publisher and fails with the thrown error.
        public let predicate: (Upstream.Output) throws -> Bool
        
        public init(upstream: Upstream, predicate: @escaping (Upstream.Output) throws -> Bool) {
            self.upstream = upstream
            self.predicate = predicate
        }
        
        public func receive<S: Subscriber>(subscriber: S) where Output == S.Input, Failure == S.Failure {
            upstream.receive(subscriber: Inner(downstream: subscriber, operation: predicate))
        }
    }
}

extension Publishers.TryAllSatisfy {
    
    // MARK: TRY ALL SATISFY SINK
<<<<<<< HEAD
    private final class Inner<Downstream: Subscriber>: OperatorSubscriber<Downstream, Upstream, (Upstream.Output) throws -> Bool> where Output == Downstream.Input, Failure == Downstream.Failure {
        
        override func operate(on input: Upstream.Output) -> Result<Output, Downstream.Failure>? {
            Result { try operation(input) }
        }
        
        override func onCompletion(_ completion: Subscribers.Completion<Upstream.Failure>) {
            let completion = completion.mapError { $0 as Downstream.Failure }
            downstream?.receive(completion: completion)
=======
    private final class Inner<Downstream: Subscriber>: ReduceProducer<Downstream, Output, Upstream.Output, Upstream.Failure, (Upstream.Output) throws -> Bool> where Output == Downstream.Input, Failure == Downstream.Failure {
        
        override func receive(input: Input) -> CompletionResult<Void, Downstream.Failure> {
            do {
                output = try operation(input)
                return output == true ? .send : .finished
            } catch {
                return .failure(error)
            }
>>>>>>> b8ee8863
        }
        
        override var description: String {
            "TryAllSatisfy"
        }
    }
}<|MERGE_RESOLUTION|>--- conflicted
+++ resolved
@@ -36,17 +36,6 @@
 extension Publishers.TryAllSatisfy {
     
     // MARK: TRY ALL SATISFY SINK
-<<<<<<< HEAD
-    private final class Inner<Downstream: Subscriber>: OperatorSubscriber<Downstream, Upstream, (Upstream.Output) throws -> Bool> where Output == Downstream.Input, Failure == Downstream.Failure {
-        
-        override func operate(on input: Upstream.Output) -> Result<Output, Downstream.Failure>? {
-            Result { try operation(input) }
-        }
-        
-        override func onCompletion(_ completion: Subscribers.Completion<Upstream.Failure>) {
-            let completion = completion.mapError { $0 as Downstream.Failure }
-            downstream?.receive(completion: completion)
-=======
     private final class Inner<Downstream: Subscriber>: ReduceProducer<Downstream, Output, Upstream.Output, Upstream.Failure, (Upstream.Output) throws -> Bool> where Output == Downstream.Input, Failure == Downstream.Failure {
         
         override func receive(input: Input) -> CompletionResult<Void, Downstream.Failure> {
@@ -56,7 +45,6 @@
             } catch {
                 return .failure(error)
             }
->>>>>>> b8ee8863
         }
         
         override var description: String {
