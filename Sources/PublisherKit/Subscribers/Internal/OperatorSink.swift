//
//  OperatorSink.swift
//  PublisherKit
//
//  Created by Raghav Ahuja on 19/12/19.
//

import Foundation

typealias UpstreamOperatorSink<Downstream: Subscriber, Upstream: Publisher> = Subscribers.OperatorSink<Downstream, Upstream.Output, Upstream.Failure>

typealias UpstreamInternalSink<Downstream: Subscriber, Upstream: Publisher> = Subscribers.InternalSink<Downstream, Upstream.Output, Upstream.Failure> where Downstream.Input == Upstream.Output, Downstream.Failure == Upstream.Failure

extension Subscribers {
    
<<<<<<< HEAD
    class SubscriptionSink<Downstream: PKSubscriber, Input, Failure: Error>: PKSubscription {
        
        private(set) var isCancelled = false
        
        private(set) var isEnded = false
        
        var isOver: Bool {
            isEnded || isCancelled
        }
        
        var demand: PKSubscribers.Demand = .unlimited
=======
    class OperatorSink<Downstream: Subscriber, Input, Failure: Error>: SubscriptionSink, Subscriber {
>>>>>>> 1d2cc0de
        
        var downstream: Downstream?
        
        init(downstream: Downstream) {
            self.downstream = downstream
        }
        
        func request(_ demand: PKSubscribers.Demand) {
            self.demand = demand
        }
        
        func receive(input: Input) { }
        
        func receive(completion: PKSubscribers.Completion<Failure>) { }
        
        func cancel() {
            isCancelled = true
        }
        
        func end() {
            isEnded = true
        }
    }
    
    class OperatorSink<Downstream: PKSubscriber, Input, Failure: Error>: SubscriptionSink<Downstream, Input, Failure>, PKSubscriber {
        
        
        var subscription: PKSubscription?
        
        override init(downstream: Downstream) {
            super.init(downstream: downstream)
            sendSubscription()
        }
        
        func sendSubscription() {
            downstream?.receive(subscription: self)
            request(.unlimited)
        }
        
        func receive(subscription: Subscription) {
            guard !isCancelled else { return }
            self.subscription = subscription
<<<<<<< HEAD
=======
            downstream?.receive(subscription: self)
            subscription.request(.unlimited)
>>>>>>> 1d2cc0de
        }
        
        func receive(_ input: Input) -> Subscribers.Demand {
            guard !isCancelled else { return .none }
            return demand
        }
        
<<<<<<< HEAD
        override func receive(completion: PKSubscribers.Completion<Failure>) {
=======
        func receive(completion: Subscribers.Completion<Failure>) {
>>>>>>> 1d2cc0de
            guard !isCancelled else { return }
        }
        
        override func cancel() {
            super.cancel()
            subscription?.cancel()
            subscription = nil
        }
        
        override func end() {
            super.end()
            subscription = nil
        }
    }
    
<<<<<<< HEAD
    class InternalSink<Downstream: PKSubscriber, Input, Failure>: OperatorSink<Downstream, Input, Failure> where Downstream.Input == Input, Downstream.Failure == Failure {

        override func receive(_ input: Input) -> PKSubscribers.Demand {
=======
    class InternalSink<Downstream: Subscriber, Input, Failure>: OperatorSink<Downstream, Input, Failure> where Downstream.Input == Input, Downstream.Failure == Failure {
        
        override func receive(_ input: Input) -> Subscribers.Demand {
>>>>>>> 1d2cc0de
            guard !isCancelled else { return .none }
            _ = downstream?.receive(input)
            return demand
        }
<<<<<<< HEAD

        override func receive(completion: PKSubscribers.Completion<Failure>) {
=======
        
        override func receive(completion: Subscribers.Completion<Failure>) {
>>>>>>> 1d2cc0de
            guard !isCancelled else { return }
            end()
            downstream?.receive(completion: completion)
        }
    }
    
<<<<<<< HEAD
    class ClosureOperatorSink<Downstream: PKSubscriber, Input, Failure: Error>: OperatorSink<Downstream, Input, Failure> {
=======
    class FinalOperatorSink<Downstream: Subscriber, Input, Failure: Error>: OperatorSink<Downstream, Input, Failure> {
>>>>>>> 1d2cc0de
        
        final let receiveValue: ((Input, Downstream?) -> Void)
        
        final let receiveCompletion: ((Subscribers.Completion<Failure>, Downstream?) -> Void)
        
        init(downstream: Downstream,
             receiveCompletion: @escaping (Subscribers.Completion<Failure>, Downstream?) -> Void,
             receiveValue: @escaping ((Input, Downstream?) -> Void)) {
            
            self.receiveCompletion = receiveCompletion
            self.receiveValue = receiveValue
            super.init(downstream: downstream)
        }
        
        override func receive(_ input: Input) -> Subscribers.Demand {
            guard !isCancelled else { return .none }
            receiveValue(input, downstream)
            return demand
        }
        
        override func receive(completion: Subscribers.Completion<Failure>) {
            guard !isCancelled else { return }
            end()
            receiveCompletion(completion, downstream)
        }
    }
}<|MERGE_RESOLUTION|>--- conflicted
+++ resolved
@@ -13,8 +13,7 @@
 
 extension Subscribers {
     
-<<<<<<< HEAD
-    class SubscriptionSink<Downstream: PKSubscriber, Input, Failure: Error>: PKSubscription {
+    class SubscriptionSink<Downstream: Subscriber, Input, Failure: Error>: Subscription {
         
         private(set) var isCancelled = false
         
@@ -24,10 +23,7 @@
             isEnded || isCancelled
         }
         
-        var demand: PKSubscribers.Demand = .unlimited
-=======
-    class OperatorSink<Downstream: Subscriber, Input, Failure: Error>: SubscriptionSink, Subscriber {
->>>>>>> 1d2cc0de
+        var demand: Subscribers.Demand = .unlimited
         
         var downstream: Downstream?
         
@@ -35,13 +31,13 @@
             self.downstream = downstream
         }
         
-        func request(_ demand: PKSubscribers.Demand) {
+        func request(_ demand: Subscribers.Demand) {
             self.demand = demand
         }
         
         func receive(input: Input) { }
         
-        func receive(completion: PKSubscribers.Completion<Failure>) { }
+        func receive(completion: Subscribers.Completion<Failure>) { }
         
         func cancel() {
             isCancelled = true
@@ -52,29 +48,24 @@
         }
     }
     
-    class OperatorSink<Downstream: PKSubscriber, Input, Failure: Error>: SubscriptionSink<Downstream, Input, Failure>, PKSubscriber {
+    class OperatorSink<Downstream: Subscriber, Input, Failure: Error>: SubscriptionSink<Downstream, Input, Failure>, Subscriber {
         
         
-        var subscription: PKSubscription?
+        var subscription: Subscription?
         
         override init(downstream: Downstream) {
             super.init(downstream: downstream)
-            sendSubscription()
         }
         
         func sendSubscription() {
             downstream?.receive(subscription: self)
-            request(.unlimited)
+            subscription?.request(.unlimited)
         }
         
         func receive(subscription: Subscription) {
             guard !isCancelled else { return }
+            sendSubscription()
             self.subscription = subscription
-<<<<<<< HEAD
-=======
-            downstream?.receive(subscription: self)
-            subscription.request(.unlimited)
->>>>>>> 1d2cc0de
         }
         
         func receive(_ input: Input) -> Subscribers.Demand {
@@ -82,11 +73,7 @@
             return demand
         }
         
-<<<<<<< HEAD
-        override func receive(completion: PKSubscribers.Completion<Failure>) {
-=======
-        func receive(completion: Subscribers.Completion<Failure>) {
->>>>>>> 1d2cc0de
+        override func receive(completion: Subscribers.Completion<Failure>) {
             guard !isCancelled else { return }
         }
         
@@ -102,37 +89,22 @@
         }
     }
     
-<<<<<<< HEAD
-    class InternalSink<Downstream: PKSubscriber, Input, Failure>: OperatorSink<Downstream, Input, Failure> where Downstream.Input == Input, Downstream.Failure == Failure {
+    class InternalSink<Downstream: Subscriber, Input, Failure>: OperatorSink<Downstream, Input, Failure> where Downstream.Input == Input, Downstream.Failure == Failure {
 
-        override func receive(_ input: Input) -> PKSubscribers.Demand {
-=======
-    class InternalSink<Downstream: Subscriber, Input, Failure>: OperatorSink<Downstream, Input, Failure> where Downstream.Input == Input, Downstream.Failure == Failure {
-        
         override func receive(_ input: Input) -> Subscribers.Demand {
->>>>>>> 1d2cc0de
             guard !isCancelled else { return .none }
             _ = downstream?.receive(input)
             return demand
         }
-<<<<<<< HEAD
 
-        override func receive(completion: PKSubscribers.Completion<Failure>) {
-=======
-        
         override func receive(completion: Subscribers.Completion<Failure>) {
->>>>>>> 1d2cc0de
             guard !isCancelled else { return }
             end()
             downstream?.receive(completion: completion)
         }
     }
     
-<<<<<<< HEAD
-    class ClosureOperatorSink<Downstream: PKSubscriber, Input, Failure: Error>: OperatorSink<Downstream, Input, Failure> {
-=======
-    class FinalOperatorSink<Downstream: Subscriber, Input, Failure: Error>: OperatorSink<Downstream, Input, Failure> {
->>>>>>> 1d2cc0de
+    class ClosureOperatorSink<Downstream: Subscriber, Input, Failure: Error>: OperatorSink<Downstream, Input, Failure> {
         
         final let receiveValue: ((Input, Downstream?) -> Void)
         
