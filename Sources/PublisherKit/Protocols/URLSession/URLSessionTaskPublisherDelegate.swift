//
//  URLSessionTaskPublisherDelegate.swift
//  PublisherKit
//
//  Created by Raghav Ahuja on 26/01/20.
//

import Foundation

protocol URLSessionTaskPublisherDelegate {
}

extension URLSessionTaskPublisherDelegate {
    
<<<<<<< HEAD
    func handleCompletion<Downstream: PKSubscriber>(queue: DispatchQueue, subscriber: PKSubscribers.SubscriptionSink<Downstream, URLSession.DataTaskPKPublisher.Output, URLSession.DataTaskPKPublisher.Failure>) -> (Data?, URLResponse?, Error?) -> Void {
=======
    func handleCompletion<Downstream: Subscriber>(queue: DispatchQueue, subscriber: Subscribers.InternalSink<Downstream, (data: Data, response: HTTPURLResponse), Error>) -> (Data?, URLResponse?, Error?) -> Void {
>>>>>>> 1d2cc0de
        
        let completion: (Data?, URLResponse?, Error?) -> Void = { (data, response, error) in
            
            guard !subscriber.isCancelled else { return }
            
            if let error = error {
                queue.async {
                    subscriber.receive(completion: .failure(error))
                }
                
            } else if let response = response as? HTTPURLResponse, let data = data {
                queue.async {
                    subscriber.receive(input: (data, response))
                    subscriber.receive(completion: .finished)
                }
            }
        }
        
        return completion
    }
}<|MERGE_RESOLUTION|>--- conflicted
+++ resolved
@@ -12,11 +12,7 @@
 
 extension URLSessionTaskPublisherDelegate {
     
-<<<<<<< HEAD
-    func handleCompletion<Downstream: PKSubscriber>(queue: DispatchQueue, subscriber: PKSubscribers.SubscriptionSink<Downstream, URLSession.DataTaskPKPublisher.Output, URLSession.DataTaskPKPublisher.Failure>) -> (Data?, URLResponse?, Error?) -> Void {
-=======
-    func handleCompletion<Downstream: Subscriber>(queue: DispatchQueue, subscriber: Subscribers.InternalSink<Downstream, (data: Data, response: HTTPURLResponse), Error>) -> (Data?, URLResponse?, Error?) -> Void {
->>>>>>> 1d2cc0de
+    func handleCompletion<Downstream: Subscriber>(queue: DispatchQueue, subscriber: Subscribers.SubscriptionSink<Downstream, URLSession.DataTaskPKPublisher.Output, URLSession.DataTaskPKPublisher.Failure>) -> (Data?, URLResponse?, Error?) -> Void {
         
         let completion: (Data?, URLResponse?, Error?) -> Void = { (data, response, error) in
             
