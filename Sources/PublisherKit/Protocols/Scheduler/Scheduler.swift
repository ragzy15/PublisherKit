//
//  Scheduler.swift
//  PublisherKit
//
//  Created by Raghav Ahuja on 25/12/19.
//

/// A protocol that defines when and how to execute a closure.
///
/// A scheduler used to execute code as soon as possible, or after a future date.
/// Individual scheduler implementations use whatever time-keeping system makes sense for them. Schdedulers express this as their `SchedulerTimeType`. Since this type conforms to `SchedulerTimeIntervalConvertible`, you can always express these times with the convenience functions like `.milliseconds(500)`.
/// Schedulers can accept options to control how they execute the actions passed to them. These options may control factors like which threads or dispatch queues execute the actions.
public protocol Scheduler {
    
    /// Describes an instant in time for this scheduler.
    associatedtype PKSchedulerTimeType: Strideable where PKSchedulerTimeType.Stride : PKSchedulerTimeIntervalConvertible
    
    /// A type that defines options accepted by the scheduler.
    ///
    /// This type is freely definable by each `Scheduler`. Typically, operations that take a `Scheduler` parameter will also take `SchedulerOptions`.
    associatedtype PKSchedulerOptions
    
    /// Returns this scheduler's definition of the current moment in time.
    var now: PKSchedulerTimeType { get }
    
    /// Returns the minimum tolerance allowed by the scheduler.
    var minimumTolerance: PKSchedulerTimeType.Stride { get }
    
    /// Performs the action at the next possible opportunity.
    func schedule(options: PKSchedulerOptions?, _ action: @escaping () -> Void)
    
    /// Performs the action at some time after the specified date.
    func schedule(after date: PKSchedulerTimeType, tolerance: PKSchedulerTimeType.Stride, options: PKSchedulerOptions?, _ action: @escaping () -> Void)
<<<<<<< HEAD

    /// Performs the action at some time after the specified date, at the specified frequency, optionally taking into account tolerance if possible.
=======
    
    /// Performs the action at some time after the specified date, at the specified
    /// frequency, optionally taking into account tolerance if possible.
>>>>>>> b8ee8863
    func schedule(after date: PKSchedulerTimeType, interval: PKSchedulerTimeType.Stride, tolerance: PKSchedulerTimeType.Stride, options: PKSchedulerOptions?, _ action: @escaping () -> Void) -> Cancellable
}

extension Scheduler {
    
    /// Performs the action at some time after the specified date, using the scheduler’s minimum tolerance.
    public func schedule(after date: PKSchedulerTimeType, _ action: @escaping () -> Void) {
        schedule(after: date, tolerance: minimumTolerance, options: nil, action)
    }
    
    /// Performs the action at the next possible opportunity, without options.
    public func schedule(_ action: @escaping () -> Void) {
        schedule(options: nil, action)
    }
    
    /// Performs the action at some time after the specified date.
    public func schedule(after date: PKSchedulerTimeType, tolerance: PKSchedulerTimeType.Stride, _ action: @escaping () -> Void) {
        schedule(after: date, tolerance: tolerance, options: nil, action)
    }
    
    /// Performs the action at some time after the specified date, at the specified frequency, taking into account tolerance if possible.
    public func schedule(after date: PKSchedulerTimeType, interval: PKSchedulerTimeType.Stride, tolerance: PKSchedulerTimeType.Stride, _ action: @escaping () -> Void) -> Cancellable {
        schedule(after: date, interval: interval, tolerance: tolerance, options: nil, action)
    }
    
    /// Performs the action at some time after the specified date, at the specified frequency, using minimum tolerance possible for this Scheduler.
    public func schedule(after date: PKSchedulerTimeType, interval: PKSchedulerTimeType.Stride, _ action: @escaping () -> Void) -> Cancellable {
        schedule(after: date, interval: interval, tolerance: minimumTolerance, action)
    }
}

/// A protocol that provides a scheduler with an expression for relative time.
public protocol PKSchedulerTimeIntervalConvertible {
    
    /// Converts the specified number of seconds into an instance of this scheduler time type.
    static func seconds(_ s: Int) -> Self
    
    /// Converts the specified number of seconds, as a floating-point value, into an instance of this scheduler time type.
    static func seconds(_ s: Double) -> Self
    
    /// Converts the specified number of milliseconds into an instance of this scheduler time type.
    static func milliseconds(_ ms: Int) -> Self
    
    /// Converts the specified number of microseconds into an instance of this scheduler time type.
    static func microseconds(_ us: Int) -> Self
    
    /// Converts the specified number of nanoseconds into an instance of this scheduler time type.
    static func nanoseconds(_ ns: Int) -> Self
}<|MERGE_RESOLUTION|>--- conflicted
+++ resolved
@@ -31,14 +31,8 @@
     
     /// Performs the action at some time after the specified date.
     func schedule(after date: PKSchedulerTimeType, tolerance: PKSchedulerTimeType.Stride, options: PKSchedulerOptions?, _ action: @escaping () -> Void)
-<<<<<<< HEAD
 
     /// Performs the action at some time after the specified date, at the specified frequency, optionally taking into account tolerance if possible.
-=======
-    
-    /// Performs the action at some time after the specified date, at the specified
-    /// frequency, optionally taking into account tolerance if possible.
->>>>>>> b8ee8863
     func schedule(after date: PKSchedulerTimeType, interval: PKSchedulerTimeType.Stride, tolerance: PKSchedulerTimeType.Stride, options: PKSchedulerOptions?, _ action: @escaping () -> Void) -> Cancellable
 }
 
